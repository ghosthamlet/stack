--- conflicted
+++ resolved
@@ -10,33 +10,6 @@
 
 module Stackage.Build.Types where
 
-<<<<<<< HEAD
-import           Control.Applicative
-
-import           Control.Exception
-import           Data.Aeson
-import           Data.Data
-import           Data.Default
-import           Data.Function
-import           Data.Map.Strict (Map)
-import qualified Data.Map.Strict as M
-import           Data.Maybe
-import           Data.Monoid
-import           Data.Set (Set)
-import qualified Data.Set as S
-import           Data.Text (Text)
-import           Data.Yaml
-import           Development.Shake (Verbosity)
-import           Distribution.Package hiding (Package,PackageName)
-import           GHC.Generics
-import           Path as FL
-import           Prelude hiding (FilePath)
-import           Stackage.FlagName
-import           Stackage.GhcPkgId
-import           Stackage.Package
-import           Stackage.PackageName
-import           Stackage.PackageVersion
-=======
 import Control.Exception
 import Data.Aeson
 import Data.Data
@@ -55,7 +28,6 @@
 import Stackage.Package
 import Stackage.PackageName
 import Stackage.PackageVersion
->>>>>>> a867125c
 
 data StackageBuildException
   = FPNoConfigFile
@@ -70,94 +42,6 @@
 
 instance Exception StackageBuildException
 
-<<<<<<< HEAD
--- | Stackage build config.
-data Config =
-  Config {configDocker :: !Docker
-          -- ^ Local docker configuration.
-         ,configPackages :: !(Set (Path Abs Dir))
-          -- ^ List of local packages.
-         ,configMaybeDir :: !(Maybe (Path Abs Dir))
-          -- ^ Directory of the configuration file.
-         ,configFlags :: !(Map FlagName Bool)
-          -- ^ Flags for Cabal configuration.
-         ,configPackageFlags :: !(Map PackageName (Map FlagName Bool))
-          -- ^ Flags for each package's Cabal config.
-         }
-  deriving (Show)
-
--- | For YAML.
-instance FromJSON (Path Abs Dir -> Config) where
-  parseJSON v =
-    do o <- parseJSON v
-       config <$> o .:? dockerConfigFieldName .!= def <*>
-         (do ps <- o .: "packages"
-             fmap S.fromList
-                  (mapM (\x ->
-                           if x == "."
-                              then return (Left ())
-                              else fmap Right
-                                        (either (fail . ("Unable to parse relative directory location: " ++) .
-                                                        show)
-                                                return
-                                                (FL.parseRelDir x)))
-                        ps)) <*>
-         pure Nothing <*>
-         fmap (fromMaybe mempty)
-              (o .:? "flags") <*>
-         fmap (M.fromList .
-               mapMaybe (\(name,x) ->
-                           do name' <- parsePackageNameFromString name
-                              return (name',x)) .
-               M.toList)
-              (fmap (fromMaybe mempty)
-                    (o .:? "package-flags"))
-    where config docker pkgs maybedir flags pkgflags =
-            \cwd ->
-              Config docker
-                     (S.map (\x ->
-                               case x of
-                                 Left () -> cwd
-                                 Right p ->
-                                   (cwd </> p))
-                            pkgs)
-                     maybedir
-                     flags
-                     pkgflags
-
--- | Defalt instance.
-instance Default Config where
-  def = Config {configDocker = def
-               ,configPackages = def
-               ,configMaybeDir = Nothing
-               ,configFlags = mempty
-               ,configPackageFlags = mempty}
-
--- | Newtype wrapper for 'FromJSON' instance that ignores non-Docker config.
-newtype DockerOnlyConfig = DockerOnlyConfig {unDockerOnlyConfig :: Config}
-
--- | Default instance.
-instance Default DockerOnlyConfig where
-  def = DockerOnlyConfig def
-
--- | For YAML.  Only read the @docker@ map.
-instance FromJSON (Path Abs Dir -> DockerOnlyConfig) where
-  parseJSON v =
-    do o <- parseJSON v
-       config <$> o .:? dockerConfigFieldName .!= def <*> pure mempty <*>
-         pure Nothing <*>
-         pure mempty <*>
-         pure mempty
-    where config docker pkgs maybedir flags pkgflags =
-            \cwd ->
-              DockerOnlyConfig (Config docker (S.map (cwd </>) pkgs) maybedir flags pkgflags)
-
--- | Name of docker field in config file
-dockerConfigFieldName :: Text
-dockerConfigFieldName = "docker"
-
-=======
->>>>>>> a867125c
 -- | Configuration for building.
 data BuildConfig =
   BuildConfig {bconfigTargets :: ![Text]
